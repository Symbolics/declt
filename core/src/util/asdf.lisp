;;; asdf.lisp --- ASDF Utilities

<<<<<<< HEAD
;; Copyright (C) 2010, 2011, 2013, 2016-2017, 2020 Didier Verna
=======
;; Copyright (C) 2010, 2011, 2013, 2016-2017, 2021 Didier Verna
>>>>>>> 16a9082b

;; Author: Didier Verna <didier@didierverna.net>

;; This file is part of Declt.

;; Permission to use, copy, modify, and distribute this software for any
;; purpose with or without fee is hereby granted, provided that the above
;; copyright notice and this permission notice appear in all copies.

;; THIS SOFTWARE IS PROVIDED "AS IS" AND THE AUTHOR DISCLAIMS ALL WARRANTIES
;; WITH REGARD TO THIS SOFTWARE INCLUDING ALL IMPLIED WARRANTIES OF
;; MERCHANTABILITY AND FITNESS. IN NO EVENT SHALL THE AUTHOR BE LIABLE FOR
;; ANY SPECIAL, DIRECT, INDIRECT, OR CONSEQUENTIAL DAMAGES OR ANY DAMAGES
;; WHATSOEVER RESULTING FROM LOSS OF USE, DATA OR PROFITS, WHETHER IN AN
;; ACTION OF CONTRACT, NEGLIGENCE OR OTHER TORTIOUS ACTION, ARISING OUT OF
;; OR IN CONNECTION WITH THE USE OR PERFORMANCE OF THIS SOFTWARE.


;;; Commentary:



;;; Code:

(in-package :net.didierverna.declt)
(in-readtable :net.didierverna.declt)


;; ==========================================================================
;; Miscellaneous
;; ==========================================================================

(defun relative-location (component relative-to)
  "Return COMPONENT's location RELATIVE-TO."
  (enough-namestring (component-pathname component) relative-to))

(defun sub-component-p
    (component relative-to
     ;; #### NOTE: COMPONENT-PATHNAME can return nil when it's impossible to
     ;; locate the component's source. This happens for example with UIOP when
     ;; ASDF is embedded in a Lisp implementation like SBCL. Sabra Crolleton
     ;; fell on this issue when trying to document CL-PROJECT, which
     ;; explicitly depends on UIOP.
     &aux (component-pathname (component-pathname component)))
  "Return T if COMPONENT can be found under RELATIVE-TO."
  (when component-pathname
    (pathname-match-p component-pathname
		      (make-pathname :name :wild
				     :directory
				     (append (pathname-directory relative-to)
					     '(:wild-inferiors))))))

(defun components (module type)
  "Return the list of all components of (sub)TYPE from ASDF MODULE."
  ;; #### NOTE: we accept subtypes of TYPE because ASDF components might be
  ;; subclassed. An example of this is SBCL's grovel facility which subclasses
  ;; asdf:cl-source-file.
  (loop :for component :in (asdf:module-components module)
	:if (typep component type)
	  :collect component
	:if (typep component 'asdf:module)
	  :nconc (components component type)))

(defun lisp-components (module)
  "Return the list of all Lisp source file components from ASDF MODULE."
  (components module 'asdf:cl-source-file))

(defun defsystem-dependencies (system)
  "Return ASDF SYSTEM's defsystem dependencies."
  (when (slot-boundp system 'asdf::defsystem-depends-on)
    (asdf::system-defsystem-depends-on system)))

(defun system-dependencies (system)
  "Return all SYSTEM dependencies.
This includes both :defsystem-depends-on and :depends-on."
  (append (defsystem-dependencies system)
	  (component-sideway-dependencies system)))

;; #### WARNING: do not confuse this function with asdf:module-components!
(defun module-components (module)
  "Return the list of all module components from ASDF MODULE."
  (components module 'asdf:module))

(defun system-directory (system)
  "Return ASDF SYSTEM's directory."
  (component-pathname system))

(defun system-base-name (system &aux (file (system-source-file system)))
  "Return the basename part of ASDF SYSTEM's definition file."
  (when file (file-namestring file)))

;; #### NOTE: currently unused.
(defun system-file-name (system &aux (file (system-source-file system)))
  "Return the name part of ASDF SYSTEM's definition file."
  (when file (pathname-name file)))

;; #### NOTE: currently unused.
(defun system-file-type (system &aux (file (system-source-file system)))
  "Return the type part of ASDF SYSTEM's definition file."
  (when file (pathname-type file)))

;; #### FIXME: there is redundancy with RENDER-DEPENDENCIES. I should write a
;; more abstract dependency walker.
(defgeneric system-dependency-subsystem (dependency-def system relative-to)
  (:documentation "Return SYSTEM's subsystem from DEPENDENCY-DEF or nil.")
  (:method
      (simple-component-name system relative-to
       &aux (dependency (resolve-dependency-name system simple-component-name)))
    "Return SYSTEM's subsystem named SIMPLE-COMPONENT-NAME or nil."
    (when (sub-component-p dependency relative-to)
      dependency))
  ;; Regular Type Expressions to the rescue, please!
  (:method ((dependency-def list) system relative-to)
    "Return SYSTEM's subsystem from DEPENDENCY-DEF or nil."
    (case (car dependency-def)
      (:feature
       (system-dependency-subsystem (caddr dependency-def) system relative-to))
      (:version
       (system-dependency-subsystem (cadr dependency-def) system relative-to))
      (:require
       nil)
      ;; #### FIXME: can this happen? Would the system actually be loaded?
      (otherwise (warn "Invalid ASDF dependency.")))))

(defun subsystems (system relative-to)
  "Return the list of SYSTEM subsystems RELATIVE-TO.
This function recursively descends all found subsystems."
  (loop :with subsystem
	:for dependency :in (system-dependencies system)
	:do (setq subsystem
		  (system-dependency-subsystem dependency system relative-to))
	:when subsystem
	  :nconc (cons subsystem (subsystems subsystem relative-to))))

(defun load-system (system-name &aux (system (find-system system-name)))
  "Load ASDF SYSTEM-NAME in a manner suitable to extract documentation.
Return the corresponding ASDF system.
SYSTEM-NAME is an ASDF system designator."
  ;;  Because of some bootstrapping issues, ASDF and UIOP need some
  ;; special-casing.
  (cond ((string= (asdf:coerce-name system-name) "uiop")
	 (load (merge-pathnames "uiop/uiop.asd"
				(system-source-directory
				 (asdf:find-system :asdf))))
	 (mapc #'load
	   (asdf:input-files :monolithic-concatenate-source-op
			     "asdf/driver")))
	((string= (asdf:coerce-name system-name) "asdf")
	 (setq system (find-system "asdf/defsystem"))
	 (mapc #'load
	   (asdf:input-files :monolithic-concatenate-source-op
			     "asdf/defsystem")))
	(t
	 (asdf:load-system system-name)))
  system)

;;; asdf.lisp ends here<|MERGE_RESOLUTION|>--- conflicted
+++ resolved
@@ -1,10 +1,6 @@
 ;;; asdf.lisp --- ASDF Utilities
 
-<<<<<<< HEAD
-;; Copyright (C) 2010, 2011, 2013, 2016-2017, 2020 Didier Verna
-=======
-;; Copyright (C) 2010, 2011, 2013, 2016-2017, 2021 Didier Verna
->>>>>>> 16a9082b
+;; Copyright (C) 2010, 2011, 2013, 2016-2017, 202, 2021 Didier Verna
 
 ;; Author: Didier Verna <didier@didierverna.net>
 
